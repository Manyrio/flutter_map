<<<<<<< HEAD
import 'dart:async';
import 'dart:ui';

import 'package:flutter/widgets.dart';
import 'package:flutter_map/flutter_map.dart';
import 'package:flutter_map/src/map/map.dart';

class OverlayImageLayerOptions extends LayerOptions {
  final List<OverlayImage> overlayImages;
  OverlayImageLayerOptions({this.overlayImages = const [], rebuild})
      : super(rebuild: rebuild);
}

class OverlayImage {
  final LatLngBounds bounds;
  final ImageProvider imageProvider;
  final double opacity;

  OverlayImage({
    this.bounds,
    this.imageProvider,
    this.opacity = 1.0,
  });
}

class OverlayImageLayer extends StatelessWidget {
  final OverlayImageLayerOptions overlayImageOpts;
  final MapState map;
  final Stream<Null> stream;

  OverlayImageLayer(this.overlayImageOpts, this.map, this.stream);

  @override
  Widget build(BuildContext context) {
    return StreamBuilder<void>(
      stream: stream,
      builder: (BuildContext context, _) {
        final zoomScale = map.getZoomScale(map.zoom, map.zoom);
        final pixelOrigin = map.getPixelOrigin();
        return ClipRect(
          child: Stack(
            children: <Widget>[
              for (var overlayImage in overlayImageOpts.overlayImages)
                Builder(
                  builder: (BuildContext context) {
                    final upperLeftPixel = map
                            .project(overlayImage.bounds.northWest)
                            .multiplyBy(zoomScale) -
                        pixelOrigin;
                    final bottomRightPixel = map
                            .project(overlayImage.bounds.southEast)
                            .multiplyBy(zoomScale) -
                        pixelOrigin;
                    return Positioned(
                      left: upperLeftPixel.x.toDouble(),
                      top: upperLeftPixel.y.toDouble(),
                      width: (bottomRightPixel.x - upperLeftPixel.x).toDouble(),
                      height:
                          (bottomRightPixel.y - upperLeftPixel.y).toDouble(),
                      child: Image(
                        image: overlayImage.imageProvider,
                        fit: BoxFit.fill,
                        color:
                            Color.fromRGBO(255, 255, 255, overlayImage.opacity),
                        colorBlendMode: BlendMode.modulate,
                      ),
                    );
                  },
                ),
            ],
          ),
        );
      },
    );
  }
}
=======
import 'dart:async';
import 'dart:ui';

import 'package:flutter/widgets.dart';
import 'package:flutter_map/flutter_map.dart';
import 'package:flutter_map/src/map/map.dart';

class OverlayImageLayerOptions extends LayerOptions {
  final List<OverlayImage> overlayImages;
  OverlayImageLayerOptions({this.overlayImages = const [], rebuild})
      : super(rebuild: rebuild);
}

class OverlayImage {
  final LatLngBounds bounds;
  final ImageProvider imageProvider;
  final double opacity;

  OverlayImage({
    this.bounds,
    this.imageProvider,
    this.opacity = 1.0,
  });
}

class OverlayImageLayer extends StatelessWidget {
  final OverlayImageLayerOptions overlayImageOpts;
  final MapState map;
  final Stream<Null> stream;

  OverlayImageLayer(this.overlayImageOpts, this.map, this.stream);

  @override
  Widget build(BuildContext context) {
    return StreamBuilder<void>(
      stream: stream,
      builder: (BuildContext context, _) {
        final zoomScale = map.getZoomScale(map.zoom, map.zoom);
        final pixelOrigin = map.getPixelOrigin();
        return ClipRect(
          child: Stack(
            children: <Widget>[
              for (var overlayImage in overlayImageOpts.overlayImages)
                Builder(
                  builder: (BuildContext context) {
                    final upperLeftPixel = map
                            .project(overlayImage.bounds.northWest)
                            .multiplyBy(zoomScale) -
                        pixelOrigin;
                    final bottomRightPixel = map
                            .project(overlayImage.bounds.southEast)
                            .multiplyBy(zoomScale) -
                        pixelOrigin;
                    return Positioned(
                      left: upperLeftPixel.x.toDouble(),
                      top: upperLeftPixel.y.toDouble(),
                      width: (bottomRightPixel.x - upperLeftPixel.x).toDouble(),
                      height:
                          (bottomRightPixel.y - upperLeftPixel.y).toDouble(),
                      child: Image(
                        image: overlayImage.imageProvider,
                        fit: BoxFit.fill,
                        color:
                            Color.fromRGBO(255, 255, 255, overlayImage.opacity),
                        colorBlendMode: BlendMode.dstATop,
                      ),
                    );
                  },
                ),
            ],
          ),
        );
      },
    );
  }
}
>>>>>>> 623279e4
<|MERGE_RESOLUTION|>--- conflicted
+++ resolved
@@ -1,4 +1,3 @@
-<<<<<<< HEAD
 import 'dart:async';
 import 'dart:ui';
 
@@ -74,82 +73,4 @@
       },
     );
   }
-}
-=======
-import 'dart:async';
-import 'dart:ui';
-
-import 'package:flutter/widgets.dart';
-import 'package:flutter_map/flutter_map.dart';
-import 'package:flutter_map/src/map/map.dart';
-
-class OverlayImageLayerOptions extends LayerOptions {
-  final List<OverlayImage> overlayImages;
-  OverlayImageLayerOptions({this.overlayImages = const [], rebuild})
-      : super(rebuild: rebuild);
-}
-
-class OverlayImage {
-  final LatLngBounds bounds;
-  final ImageProvider imageProvider;
-  final double opacity;
-
-  OverlayImage({
-    this.bounds,
-    this.imageProvider,
-    this.opacity = 1.0,
-  });
-}
-
-class OverlayImageLayer extends StatelessWidget {
-  final OverlayImageLayerOptions overlayImageOpts;
-  final MapState map;
-  final Stream<Null> stream;
-
-  OverlayImageLayer(this.overlayImageOpts, this.map, this.stream);
-
-  @override
-  Widget build(BuildContext context) {
-    return StreamBuilder<void>(
-      stream: stream,
-      builder: (BuildContext context, _) {
-        final zoomScale = map.getZoomScale(map.zoom, map.zoom);
-        final pixelOrigin = map.getPixelOrigin();
-        return ClipRect(
-          child: Stack(
-            children: <Widget>[
-              for (var overlayImage in overlayImageOpts.overlayImages)
-                Builder(
-                  builder: (BuildContext context) {
-                    final upperLeftPixel = map
-                            .project(overlayImage.bounds.northWest)
-                            .multiplyBy(zoomScale) -
-                        pixelOrigin;
-                    final bottomRightPixel = map
-                            .project(overlayImage.bounds.southEast)
-                            .multiplyBy(zoomScale) -
-                        pixelOrigin;
-                    return Positioned(
-                      left: upperLeftPixel.x.toDouble(),
-                      top: upperLeftPixel.y.toDouble(),
-                      width: (bottomRightPixel.x - upperLeftPixel.x).toDouble(),
-                      height:
-                          (bottomRightPixel.y - upperLeftPixel.y).toDouble(),
-                      child: Image(
-                        image: overlayImage.imageProvider,
-                        fit: BoxFit.fill,
-                        color:
-                            Color.fromRGBO(255, 255, 255, overlayImage.opacity),
-                        colorBlendMode: BlendMode.dstATop,
-                      ),
-                    );
-                  },
-                ),
-            ],
-          ),
-        );
-      },
-    );
-  }
-}
->>>>>>> 623279e4
+}