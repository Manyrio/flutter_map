--- conflicted
+++ resolved
@@ -17,11 +17,8 @@
   transparent_image: ^0.1.0
   async: ^2.0.8
   flutter_image: ^1.0.0
-<<<<<<< HEAD
-  cached_network_image: ^0.5.1
+  cached_network_image: ^0.7.0
   sqflite: ^1.1.0
-=======
-  cached_network_image: ^0.7.0
+
 dev_dependencies:
-  pedantic: ^1.4.0
->>>>>>> 59fa166c
+  pedantic: ^1.4.0